--- conflicted
+++ resolved
@@ -1,10 +1,6 @@
 {
   "name": "palmr-monorepo",
-<<<<<<< HEAD
-  "version": "3.2.2-beta",
-=======
   "version": "3.2.3-beta",
->>>>>>> 95ac0f19
   "description": "Palmr monorepo with Husky configuration",
   "private": true,
   "packageManager": "pnpm@10.6.0",
