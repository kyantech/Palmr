--- conflicted
+++ resolved
@@ -13,13 +13,9 @@
       # - DEFAULT_LANGUAGE=en-US # Default language for the application (optional, defaults to en-US) | See the docs to see all supported languages
       # - PRESIGNED_URL_EXPIRATION=3600 # Duration in seconds for presigned URL expiration (OPTIONAL - default is 3600 seconds / 1 hour)
       # - SECURE_SITE=true # Set to true if you are using a reverse proxy (OPTIONAL - default is false)
-<<<<<<< HEAD
       # UI Theming (if you don`t use, you can remove)
       # - PUBLIC_PRIMARY_COLOR_LIGHT=oklch(0.5927 0.1767 142.49)(OPTIONAL - default is (oklch(0.5927 0.1767 142.49))
       # - PUBLIC_PRIMARY_COLOR_DARK=oklch(0.5927 0.1767 142.49)(OPTIONAL - default is (oklch(0.5927 0.1767 142.49))
-=======
-
->>>>>>> 95ac0f19
       # Download Memory Management Configuration (OPTIONAL - See documentation for details)
       # - DOWNLOAD_MAX_CONCURRENT=5 # Maximum number of simultaneous downloads (OPTIONAL - auto-scales based on system memory if not set)
       # - DOWNLOAD_MEMORY_THRESHOLD_MB=2048 # Memory threshold in MB before throttling (OPTIONAL - auto-scales based on system memory if not set)
